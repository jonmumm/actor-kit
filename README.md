--- conflicted
+++ resolved
@@ -872,11 +872,6 @@
 await client.connect();
 client.send({ type: "ADD_TODO", text: "Buy milk" });
 ```
-<<<<<<< HEAD
-
-Certainly! Here's the complete `actor-kit/react` section again:
-=======
->>>>>>> 05d028d4
 
 ### ⚛️ `actor-kit/react`
 
